--- conflicted
+++ resolved
@@ -405,16 +405,12 @@
 #[cfg_attr(feature = "serialize", derive(Serialize))]
 #[cfg_attr(feature = "deserialize", derive(Deserialize))]
 #[derive(Clone, PartialEq)]
-<<<<<<< HEAD
-pub struct ExprLocation(pub Rc<PathBuf>, pub usize, pub usize);
+pub struct ExprLocation(pub Rc<Path>, pub usize, pub usize);
 impl Finalize for ExprLocation {}
 unsafe impl Trace for ExprLocation {
 	unsafe_empty_trace!();
 }
 
-=======
-pub struct ExprLocation(pub Rc<Path>, pub usize, pub usize);
->>>>>>> ff2926d8
 impl Debug for ExprLocation {
 	fn fmt(&self, f: &mut std::fmt::Formatter<'_>) -> std::fmt::Result {
 		write!(f, "{:?}:{:?}-{:?}", self.0, self.1, self.2)
